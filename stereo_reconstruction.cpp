--- conflicted
+++ resolved
@@ -5,78 +5,6 @@
 #include <Eigen/Dense>
 
 
-<<<<<<< HEAD
-double computeEpipolarError(const cv::Point2f &p1, const cv::Point2f &p2, const cv::Mat &F)
-{
-    // Create a homogeneous coordinate for p1 (in image 1)
-    cv::Mat x1 = (cv::Mat_<double>(3, 1) << p1.x, p1.y, 1.0);
-
-    // Calculate the epipolar line in the second image using F
-    cv::Mat line = F * x1; // Line = F * x1 (Epipolar line in the second image)
-
-    // The line equation is Ax + By + C = 0, where line = [A B C]
-    double A = line.at<double>(0, 0);
-    double B = line.at<double>(1, 0);
-    double C = line.at<double>(2, 0);
-
-    // Compute the error between point p2 and the epipolar line
-    double error = std::abs(A * p2.x + B * p2.y + C) / std::sqrt(A * A + B * B);
-
-    return error;
-}
-
-cv::Mat ransacFundamentalMatrix(std::vector<cv::Point2f>& points1, std::vector<cv::Point2f>& points2, int maxIterations, float threshold, int& inlierCount) {
-    int bestInlierCount = 0;
-    cv::Mat bestF;
-    std::vector<cv::Point2f> bestInliers1, bestInliers2;
-
-    srand(time(0));  // Seed the random number generator
-
-   
-    for (int i = 0; i < maxIterations; ++i) {
-        
-        std::vector<cv::Point2f> samplePoints1, samplePoints2;
-        for (int j = 0; j < 8; ++j) {
-            int idx = rand() % points1.size(); 
-            samplePoints1.push_back(points1[idx]);
-            samplePoints2.push_back(points2[idx]);
-        }
-
-       
-        cv::Mat F = computeFundamentalMatrix(samplePoints1, samplePoints2);
-
-       
-        std::vector<cv::Point2f> inliers1, inliers2;
-        int count = 0;
-        for (size_t j = 0; j < points1.size(); ++j) {
-            double error = computeEpipolarError(points1[j], points2[j], F);
-            if (error < threshold) {
-                inliers1.push_back(points1[j]);
-                inliers2.push_back(points2[j]);
-                count++;
-            }
-        }
-
-    
-        if (count > bestInlierCount) {
-            bestInlierCount = count;
-            bestF = F.clone();
-            bestInliers1 = inliers1;
-            bestInliers2 = inliers2;
-        }
-    }
-
-    inlierCount = bestInlierCount;
-    return bestF;  
-}
-/**
- * @brief Compute disparity map from two rectified images using Block Matching
- * @param leftImage     The left rectified image
- * @param rightImage    The right rectified image
- * @return              The computed disparity map
- */
-cv::Mat computeDisparityMap(const cv::Mat& leftImage, const cv::Mat& rightImage)
-=======
 #include <vector>
 #include <iostream>
 #include <cmath>
@@ -103,7 +31,6 @@
 
 // Add a new function to use the custom FastSGBM implementation
 cv::Mat computeDisparityFastSGBM(cv::Mat &leftGray, cv::Mat &rightGray, int dispRange, int p1, int p2)
->>>>>>> ca15ef63
 {
     FastSGBM sgbm(leftGray.rows, leftGray.cols, dispRange, p1, p2, true);
     cv::Mat disparity;
@@ -232,128 +159,6 @@
         // std::string uncalibName = "uncalib_stereo_concat_" + method.name + ".png";
         // cv::imwrite(uncalibName, stereoUncalib);
         
-<<<<<<< HEAD
-        // 6. Display the rectified images and disparity map
-        //如果没有安装qt插件,就不能使用imshow在线预览,因此改为了直接写入文件,可以在本地查看
-        // cv::imshow("Rectified Left", rectifiedLeft);
-        // cv::imshow("Rectified Right", rectifiedRight);
-        // cv::imshow("Disparity", disparity);
-        // cv::waitKey(0);
-
-        cv::imwrite("results/rectified_left.jpg", rectifiedLeft);
-        cv::imwrite("results/rectified_right.jpg", rectifiedRight);
-        cv::imwrite("results/disparity_map.jpg", disparity);
-    }
-    catch (const cv::Exception& e) {
-        std::cerr << "Error: " << e.what() << std::endl;
-    }
-}
-
-
-
-int main()
-{
-   // Load images
-    cv::Mat leftImage = cv::imread("/workspace/Datasets/im0.png", cv::IMREAD_COLOR);   // query image
-    cv::Mat rightImage = cv::imread("/workspace/Datasets/im1.png", cv::IMREAD_COLOR); // train image
-    if (leftImage.empty() || rightImage.empty())
-    {
-        std::cerr << "Error: Could not load images." << std::endl;
-        return -1;
-    }
-
-    // Initialize variables for keypoints and descriptors
-    std::vector<cv::KeyPoint> keypointsLeft, keypointsRight;
-    cv::Mat descriptorsLeft, descriptorsRight;
-
-    // Initialize ORB detector
-    cv::Ptr<cv::ORB> orb = cv::ORB::create(500, 1.2f, 8, 31, 0, 2, cv::ORB::HARRIS_SCORE, 31, 20);
-
-    // Detect keypoints
-    orb->detect(leftImage, keypointsLeft);
-    orb->detect(rightImage, keypointsRight);
-
-    // Compute descriptors
-    orb->compute(leftImage, keypointsLeft, descriptorsLeft);
-    orb->compute(rightImage, keypointsRight, descriptorsRight);
-
-    // Match descriptors using Hamming Distance
-    std::vector<cv::DMatch> matches;
-    cv::BFMatcher matcher(cv::NORM_HAMMING);
-    matcher.match(descriptorsLeft, descriptorsRight, matches);
-
-    // Select max and min distance, and define the good match
-    double min_dist = 10000, max_dist = 0;
-    for (int i = 0; i < descriptorsLeft.rows; i++)
-    {
-        double dist = matches[i].distance;
-        if (dist < min_dist)
-            min_dist = dist;
-        if (dist > max_dist)
-            max_dist = dist;
-    }
-std::cout<<"the size of matches:"<<matches.size()<<std::endl;
-std::cout<<"the min dist:"<<min_dist<<std::endl;
-    // Filter good matches based on distance
-    std::vector<cv::DMatch> good_matches;
-    for (int i = 0; i < descriptorsLeft.rows; i++)
-    {
-        if (matches[i].distance <= std::max(2 * min_dist, 30.0))
-        {
-            good_matches.push_back(matches[i]);
-        }
-    }
-std::cout<<"the size of good_matches:"<<good_matches.size()<<std::endl;
-// Collect matched points
-    std::vector<cv::Point2f> ptsLeft, ptsRight;
-    for (unsigned int i = 0; i < good_matches.size(); ++i)
-    {
-        ptsLeft.push_back(keypointsLeft[good_matches[i].queryIdx].pt);
-        ptsRight.push_back(keypointsRight[good_matches[i].trainIdx].pt);
-    }
-    if (ptsLeft.size() < 8)
-    {
-        std::cerr << "Error: Not enough matches to compute Fundamental Matrix!" << std::endl;
-        return -1;
-    }
-
-    // 6. Estimate F with all matching points (without RANSAC)
-    cv::Mat F_all = computeFundamentalMatrix(ptsLeft, ptsRight);
-    std::cout << "[Direct] F estimated from all points: \n"
-              << F_all << std::endl;
-    double error_all = computeReprojectionError(ptsLeft,ptsRight, F_all);
-    std::cout << "[Direct] Reprojection error (sum of squares): " << error_all << std::endl;
-
-    int maxIterations = 3000;
-    float threshold = 1.3; // Reprojection error threshold for inliers
-    int inlierCount = 0;
-    cv::Mat F = ransacFundamentalMatrix(ptsLeft,ptsRight, maxIterations, threshold, inlierCount);
-    // 7. Estimate F via RANSAC
-    std::cout << "[RANSAC] F estimated: "<< F << std::endl;
-    double error_ransac = computeReprojectionError(ptsLeft, ptsRight, F);
-    std::cout << "[RANSAC] Reprojection error (sum of squares): " << error_ransac << std::endl;
-
-    // 8. Visualize some matched points
-    const int numMatchesToDraw = 10; // e.g., draw 10 matches
-    std::vector<cv::DMatch> topMatches(matches.begin(),
-                                       matches.begin() + std::min<int>(matches.size(), numMatchesToDraw));
-
-    cv::Mat matchImage;
-    cv::drawMatches(leftImage, keypointsLeft,
-                    rightImage, keypointsRight,
-                    topMatches, matchImage,
-                    cv::Scalar::all(-1), cv::Scalar::all(-1),
-                    std::vector<char>(),
-                    cv::DrawMatchesFlags::NOT_DRAW_SINGLE_POINTS);
-
-    // Draw thicker lines as a demonstration
-    for (auto &m : topMatches)
-    {
-        cv::Point2f ptLeft  = keypointsLeft[m.queryIdx].pt;
-        cv::Point2f ptRight = keypointsRight[m.trainIdx].pt;
-        // Since we draw on a single image, shift the right image's coordinates by leftImage.cols
-        ptRight.x += (float)leftImage.cols;
-=======
         // //disparity map
         // // Convert to gray 
         // cv::Mat rectLeftUGray, rectRightUGray;
@@ -482,7 +287,6 @@
 
     //     // Compute disparity
     //     cv::Mat dispC = computeDisparitySGBM(rectLeftCGray, rectRightCGray);
->>>>>>> ca15ef63
 
     //     // Normalize for saving
     //     // double minv, maxv;
